#!python

# external
import os
import numpy as np
import pandas as pd
import panel as pn
import sys
# holoviz libraries
import colorcet
import hvplot.pandas
import holoviews as hv
from holoviews import opts
# local
import alphatims.bruker
import alphatims.utils
import alphatims.plotting


# EXTENSIONS
css = '''
.bk.opt {
    position: relative;
    display: block;
    left: 75px;
    top: 0px;
    width: 80px;
    height: 80px;
}

h1 {
    color: #045082;
    font-size: 45px;
    line-height: 0.6;
    text-align: center;
}

h2 {
    color: #045082;
    text-align: center;
}

.bk.main-part {
    background-color: #EAEAEA;
    font-size: 17px;
    line-height: 23px;
    letter-spacing: 0px;
    font-weight: 500;
    color: #045082;
    text-align: center;
    position: relative !important;
    margin-left: auto;
    margin-right: auto;
    width: 40%;
}

.bk-root .bk-btn-primary {
    background-color: #045082;
    font-size: 11px;
    font-weight: 700;
    text-transform: uppercase;
    letter-spacing: 1.5px;
}

.bk-root .bk-btn-default {
    font-size: 11px;
    font-weight: 700;
    text-transform: uppercase;
    letter-spacing: 1.5px;
}

.bk.alert-danger {
    background-color: #EAEAEA;
    color: #c72d3b;
    border: 0px #EAEAEA solid;
    padding: 0;
}

.bk.alert-success {
    background-color: #EAEAEA;
    border: 0px #EAEAEA solid;
    padding: 0;
}

.settings {
    background-color: #EAEAEA;
    border: 2px solid #045082;
}

.bk.card-title {
    font-size: 13px;
    font-weight: initial;
}

'''
pn.extension(raw_css=[css])
hv.extension('bokeh')


# LOCAL VARIABLES
DATASET = None
PLOTS = pn.Column(None, None, None, sizing_mode='stretch_width',)
WHOLE_TITLE = str()
SELECTED_INDICES = np.array([])
DATAFRAME = pd.DataFrame()
STACK = alphatims.utils.Global_Stack({})


# PATHS
biochem_logo_path = os.path.join(alphatims.utils.IMG_PATH, "mpi_logo.png")
mpi_logo_path = os.path.join(
    alphatims.utils.IMG_PATH,
    "max-planck-gesellschaft.jpg"
)
github_logo_path = os.path.join(alphatims.utils.IMG_PATH, "github.png")


# HEADER
header_titel = pn.pane.Markdown(
    '# AlphaTims',
    sizing_mode='stretch_width',
)
mpi_biochem_logo = pn.pane.PNG(
    biochem_logo_path,
    link_url='https://www.biochem.mpg.de/en',
    width=60,
    height=60,
    align='start'
)
mpi_logo = pn.pane.JPG(
    mpi_logo_path,
    link_url='https://www.biochem.mpg.de/en',
    height=62,
    embed=True,
    width=62,
    margin=(5, 0, 0, 5),
    css_classes=['opt']
)
github_logo = pn.pane.PNG(
    github_logo_path,
    link_url='https://github.com/MannLabs/alphatims',
    height=70,
    align='end'
)

header = pn.Row(
    mpi_biochem_logo,
    mpi_logo,
    header_titel,
    github_logo,
    height=73,
    sizing_mode='stretch_width'
)


# MAIN PART
project_description = pn.pane.Markdown(
    """### AlphaTIMS is an open-source Python package for fast accessing Bruker TimsTOF data. It provides a very efficient indexed data structure that allows to access four-dimensional TIMS-time of flight data in the standard numerical python (NumPy) manner. AlphaTIMS is a key enabling tool to deal with the large and high dimensional TIMS data.""",
    margin=(10, 0, 0, 0),
    css_classes=['main-part'],
    width=690
)

divider_descr = pn.pane.HTML(
    '<hr style="height: 6px; border:none; background-color: #045082; width: 1140px">',
    sizing_mode='stretch_width',
    align='center'
)
upload_file = pn.widgets.TextInput(
    name='Specify an experimental file:',
    placeholder='Enter the whole path to Bruker .d folder or .hdf file',
    width=800,
    margin=(15, 15, 0, 15)
)
upload_button = pn.widgets.Button(
    name='Upload Data',
    button_type='primary',
    height=31,
    width=100,
    margin=(34, 20, 0, 20)
)
upload_spinner = pn.indicators.LoadingSpinner(
    value=False,
    bgcolor='light',
    color='secondary',
    margin=(30, 15, 0, 15),
    width=40,
    height=40
)
upload_error = pn.pane.Alert(
    width=400,
    alert_type="danger",
    margin=(-15, 0, 10, 200),
)
exit_button = pn.widgets.Button(
    name='Quit',
    button_type='default',
    height=31,
    width=100,
    margin=(34, 20, 0, 0)
)

main_part = pn.Column(
    project_description,
    divider_descr,
    pn.Row(
        upload_file,
        upload_button,
        upload_spinner,
        exit_button,
        align='center',
        sizing_mode='stretch_width',
    ),
    upload_error,
    background='#eaeaea',
    sizing_mode='stretch_width',
    height=330,
    margin=(5, 0, 10, 0)
)


# SETTINGS
settings_title = pn.pane.Markdown(
    '## Parameters',
    align='center',
    margin=(10, 0, 0, 0)
)
settings_divider = pn.pane.HTML(
    '<hr style="height: 3.5px; border:none; background-color: #045082; width: 440px;">',
    align='center',
    margin=(0, 10, 0, 10)
)
sliders_divider = pn.pane.HTML(
    '<hr style="height: 1.5px; border:none; background-color: black; width: 425px;">',
    align='center',
    margin=(10, 10, 0, 10)
)
selectors_divider = pn.pane.HTML(
    '<hr style="border-left: 2px solid black; height: 50px;">',
    align='center',
    margin=(-5, 0, 0, 40)
)
card_divider = pn.pane.HTML(
    '<hr style="height: 1.5px; border:none; background-color: black; width: 415px;">',
    align='center',
    margin=(3, 10, 3, 10)
)


# SAVE TO HDF
save_hdf_path = pn.widgets.TextInput(
    name='Specify a path to save all data as a portable .hdf file:',
    placeholder='e.g. D:\Bruker',
    margin=(15, 10, 0, 10)
)
save_hdf_button = pn.widgets.Button(
    name='Save to HDF',
    button_type='default',
    height=31,
    width=100,
    margin=(10, 10, 0, 0)
)
save_spinner = pn.indicators.LoadingSpinner(
    value=False,
    bgcolor='light',
    color='secondary',
    margin=(11, 0, 0, 15),
    width=30,
    height=30
)
save_message = pn.pane.Alert(
    alert_type='success',
    margin=(-10, 10, 20, 20),
    width=300
)

# SAVE SLICED DATA
save_sliced_data_path = pn.widgets.TextInput(
    name='Specify a path to save the currently selected data as .csv file:',
    placeholder='e.g. D:\Bruker',
    margin=(15, 10, 0, 10)
)
save_sliced_data_button = pn.widgets.Button(
    name='Save as CSV',
    button_type='default',
    height=31,
    width=100,
    margin=(10, 10, 0, 0)
)
save_sliced_data_spinner = pn.indicators.LoadingSpinner(
    value=False,
    bgcolor='light',
    color='secondary',
    margin=(11, 0, 0, 15),
    width=30,
    height=30
)
save_sliced_data_message = pn.pane.Alert(
    alert_type='success',
    margin=(-10, 10, 0, 20),
    width=300
)

# frame/RT selection
frame_slider = pn.widgets.IntRangeSlider(
    show_value=False,
    bar_color='#045082',
    step=1,
    margin=(10, 20, 10, 20)
)
frame_start = pn.widgets.IntInput(
    name='Start frame',
    step=1,
    width=80,
    margin=(0, 0, 0, 14)
)
rt_start = pn.widgets.FloatInput(
    name='Start RT (min)',
    step=0.50,
    width=80,
    format='0,0.000',
    margin=(0, 0, 0, 20),
    disabled=False
)
frame_end = pn.widgets.IntInput(
    name='End frame',
    step=1,
    width=80,
    margin=(0, 0, 0, 0)
)
rt_end = pn.widgets.FloatInput(
    name='End RT (min)',
    step=0.50,
    width=80,
    format='0,0.000',
    margin=(0, 0, 0, 20),
    disabled=False
)


# scans/IM selection
scan_slider = pn.widgets.IntRangeSlider(
    show_value=False,
    bar_color='#045082',
    width=390,
    step=1,
    margin=(20, 0, 10, 28)
)
scan_start = pn.widgets.IntInput(
    name='Start scan',
    step=1,
    width=80,
    margin=(0, 0, 0, 0)
)
im_start = pn.widgets.FloatInput(
    name='Start IM',
    step=0.10,
    width=80,
    format='0,0.000',
    margin=(0, 0, 0, 20),
    disabled=False
)
scan_end = pn.widgets.IntInput(
    name='End scan',
    step=1,
    width=80,
    margin=(0, 0, 0, 0)
)
im_end = pn.widgets.FloatInput(
    name='End IM',
    step=0.10,
    width=80,
    format='0,0.000',
    margin=(0, 0, 0, 20),
    disabled=False
)


# tof and m/z selection
tof_slider = pn.widgets.IntRangeSlider(
    show_value=False,
    bar_color='#045082',
    width=390,
    step=1,
    margin=(20, 0, 10, 28)
)
tof_start = pn.widgets.IntInput(
    name='Start TOF',
    step=1,
    width=80,
    margin=(0, 0, 0, 0)
)
mz_start = pn.widgets.FloatInput(
    name='Start m/z',
    step=0.10,
    width=80,
    format='0.00',
    margin=(0, 0, 0, 20),
    disabled=False
)
tof_end = pn.widgets.IntInput(
    name='End TOF',
    step=1,
    width=80,
    margin=(0, 0, 0, 0)
)
mz_end = pn.widgets.FloatInput(
    name='End m/z',
    step=0.10,
    width=85,
    format='0.00',
    margin=(0, 0, 0, 20),
    disabled=False
)


# Precursor selection
select_ms1_precursors = pn.widgets.Checkbox(
    name='Show MS1 ions (precursors)',
    value=True,
    width=200,
    align="center",
    margin=(20, 0, 10, 0)
)
select_ms2_fragments = pn.widgets.Checkbox(
    name='Show MS2 ions (fragments)',
    value=False,
    width=200,
    align="center",
)

# quad selection
quad_slider = pn.widgets.RangeSlider(
    show_value=False,
    bar_color='#045082',
    align="center",
    step=1,
    margin=(5, 20),
    disabled=True
)
quad_start = pn.widgets.FloatInput(
    name='Start QUAD',
    step=0.50,
    align="center",
    width=80,
    format='0.00',
    margin=(0, 0, 0, 0),
    disabled=True
)
quad_end = pn.widgets.FloatInput(
    name='End QUAD',
    step=0.50,
    align="center",
    width=80,
    format='0.00',
    margin=(0, 0, 0, 0),
    disabled=True
)


#  precursor selection
precursor_slider = pn.widgets.IntRangeSlider(
    show_value=False,
    bar_color='#045082',
    align="center",
    step=1,
    margin=(5, 20),
    disabled=True
)
precursor_start = pn.widgets.IntInput(
    name='Start precursor',
    step=1,
    align="center",
    width=80,
    margin=(0, 0, 0, 0),
    disabled=True
)
precursor_end = pn.widgets.IntInput(
    name='End precursor',
    step=1,
    align="center",
    width=80,
    margin=(0, 0, 0, 0),
    disabled=True
)


# Intensity selection
intensity_slider = pn.widgets.IntRangeSlider(
    # name='TOF',
    show_value=False,
    bar_color='#045082',
    width=390,
    step=1,
    margin=(20, 0, 10, 28)
)
intensity_start = pn.widgets.IntInput(
    name='Start intensity',
    step=1,
    width=80,
    margin=(0, 0, 0, 0)
)
intensity_end = pn.widgets.IntInput(
    name='End intensity',
    step=1,
    width=80,
    margin=(0, 0, 0, 0)
)


selection_actions = pn.pane.Markdown(
    'Undo | Redo',
    align='center',
    margin=(-18, 0, 0, 0)
)
undo_button = pn.widgets.Button(
    name='\u21b6',
    disabled=False,
    height=32,
    width=50,
    margin=(-3, 5, 0, 0),
    align="center"
)
redo_button = pn.widgets.Button(
    name='↷',
    disabled=False,
    height=32,
    width=50,
    margin=(-3, 0, 0, 5),
    align="center"
)


# player
player_title = pn.pane.Markdown(
    "Quick Data Overview",
    align='center',
    margin=(20, 0, -20, 0)
)
player = pn.widgets.DiscretePlayer(
    interval=2200,
    value=1,
    show_loop_controls=True,
    loop_policy='once',
    width=400,
    align='center'
)


# select axis
# plot 1
plot1_title = pn.pane.Markdown(
    '#### Axis for Heatmap',
    margin=(10, 0, -5, 0),
    align='center'
)
plot1_x_axis = pn.widgets.Select(
    name='X axis',
    value='m/z, Th',
    options=['m/z, Th', 'Inversed IM, V·s·cm\u207B\u00B2', 'RT, min'],
    width=180,
    margin=(0, 20, 20, 20),
)
plot1_y_axis = pn.widgets.Select(
    name='Y axis',
    value='Inversed IM, V·s·cm\u207B\u00B2',
    options=['m/z, Th', 'Inversed IM, V·s·cm\u207B\u00B2', 'RT, min'],
    width=180,
    margin=(0, 20, 20, 10),
)

# plot 2
plot2_title = pn.pane.Markdown(
    '#### Axis for XIC/Spectrum/Mobilogram',
    align='center',
    margin=(10, 0, -25, 0),
)
plot2_x_axis = pn.widgets.Select(
    name='X axis',
    value='RT, min',
    options=['RT, min', 'm/z, Th', 'Inversed IM, V·s·cm\u207B\u00B2'],
    width=180,
    margin=(0, 20, 0, 20),
    align='center',
)


# Collapsing all options to cards
frame_selection_card = pn.Card(
    player_title,
    player,
    frame_slider,
    pn.Row(
        frame_start,
        rt_start,
        selectors_divider,
        frame_end,
        rt_end,
#         align='center',
    ),
    title='Select rt_values / frame_indices',
    collapsed=False,
    width=430,
    margin=(10, 10, 10, 15),
    background='#EAEAEA',
    header_background='EAEAEA',
    css_classes=['axis_selection_settings']
)
frame_selection_card.jscallback(
    collapsed="""
        var $container = $("html,body");
        var $scrollTo = $('.test');

        $container.animate({scrollTop: $container.offset().top + $container.scrollTop(), scrollLeft: 0},300);
        """,
    args={'card': frame_selection_card}
)

scan_selection_card = pn.Card(
    scan_slider,
    pn.Row(
        scan_start,
        im_start,
        selectors_divider,
        scan_end,
        im_end,
        align='center',
    ),
    title='Select mobility_values / scan_indices',
    collapsed=True,
    width=430,
    margin=(10, 10, 10, 15),
    background='#EAEAEA',
    header_background='EAEAEA',
    css_classes=['axis_selection_settings']
)
scan_selection_card.jscallback(
    collapsed="""
        var $container = $("html,body");
        var $scrollTo = $('.test');

        $container.animate({scrollTop: $container.offset().top + $container.scrollTop(), scrollLeft: 0},300);
        """,
    args={'card': scan_selection_card}
)


quad_selection_card = pn.Card(
    # precursor_fragment_toggle_button,
    select_ms1_precursors,
    select_ms2_fragments,
    quad_slider,
    pn.Row(
        quad_start,
        selectors_divider,
        quad_end,
        align='center',
    ),
    sliders_divider,
    precursor_slider,
    pn.Row(
        precursor_start,
        selectors_divider,
        precursor_end,
        align='center',
    ),
    title='Select quad_values / precursor_indices',
    collapsed=True,
    width=430,
    margin=(10, 10, 10, 15),
    background='#EAEAEA',
    header_background='EAEAEA',
    css_classes=['axis_selection_settings']
)
quad_selection_card.jscallback(
    collapsed="""
        var $container = $("html,body");
        var $scrollTo = $('.axis_selection_settings');

        $container.animate({scrollTop: $container.offset().top + $container.scrollTop(), scrollLeft: 0},300);
        """,
    args={'card': quad_selection_card}
)

tof_selection_card = pn.Card(
    tof_slider,
    pn.Row(
        tof_start,
        mz_start,
        selectors_divider,
        tof_end,
        mz_end,
        align='center',
    ),
    title='Select mz_values / tof_indices',
    collapsed=True,
    width=430,
    margin=(10, 10, 10, 15),
    background='#EAEAEA',
    header_background='EAEAEA',
    css_classes=['axis_selection_settings']
)
tof_selection_card.jscallback(
    collapsed="""
        var $container = $("html,body");
        var $scrollTo = $('.test');

        $container.animate({scrollTop: $container.offset().top + $container.scrollTop(), scrollLeft: 0},300);
        """,
    args={'card': tof_selection_card}
)

intensity_selection_card = pn.Card(
    intensity_slider,
    pn.Row(
        intensity_start,
        selectors_divider,
        intensity_end,
        align='center',
    ),
    title='Select intensity_values',
    collapsed=True,
    width=430,
    margin=(10, 10, 10, 15),
    background='#EAEAEA',
    header_background='EAEAEA',
    css_classes=['axis_selection_settings']
)
intensity_selection_card.jscallback(
    collapsed="""
        var $container = $("html,body");
        var $scrollTo = $('.test');

        $container.animate({scrollTop: $container.offset().top + $container.scrollTop(), scrollLeft: 0},300);
        """,
    args={'card': intensity_selection_card}
)

axis_selection_card = pn.Card(
    plot1_title,
    pn.Row(
        plot1_x_axis,
        plot1_y_axis
    ),
    plot2_title,
    plot2_x_axis,
    title='Select axis for plots',
    collapsed=True,
    width=430,
    margin=(10, 10, 10, 15),
    background='#EAEAEA',
    header_background='EAEAEA',
    css_classes=['axis_selection_settings']
)
axis_selection_card.jscallback(
    collapsed="""
        var $container = $("html,body");
        var $scrollTo = $('.test');

        $container.animate({scrollTop: $container.offset().top + $container.scrollTop(), scrollLeft: 0},300);
        """,
    args={'card': axis_selection_card}
)

export_data_card = pn.Card(
    save_hdf_path,
    pn.Row(
        save_hdf_button,
        save_spinner,
        align="center",
    ),
    save_message,
    save_sliced_data_path,
    pn.Row(
        save_sliced_data_button,
        save_sliced_data_spinner,
        align="center",
    ),
    save_sliced_data_message,
    title='Export data',
    collapsed=True,
    width=430,
    margin=(10, 10, 10, 15),
    background='#EAEAEA',
    header_background='EAEAEA',
    css_classes=['axis_selection_settings']
)
export_data_card.jscallback(
    collapsed="""
        var $container = $("html,body");
        var $scrollTo = $('.test');

        $container.animate({scrollTop: $container.offset().top + $container.scrollTop(), scrollLeft: 0},300);
        """,
    args={'card': export_data_card}
)

strike_title = pn.pane.Markdown(
    'Strike count (limit / current estimate)',
    align='center',
    margin=(-18, 0, 0, 0)
)
strike_threshold = pn.widgets.IntInput(
    # name="Strike count upper limit",
    step=1,
    width=100,
    value=10000000,
    margin=(0, 0, 0, 14)
)
strike_estimate = pn.widgets.IntInput(
    # name='Strike count estimate',
    step=1,
    width=100,
    value=0,
    margin=(0, 0, 0, 14),
    disabled=True
)

# putting together all settings widget
settings = pn.Column(
    settings_title,
    card_divider,
    axis_selection_card,
    card_divider,
    frame_selection_card,
    card_divider,
    scan_selection_card,
    card_divider,
    quad_selection_card,
    card_divider,
    tof_selection_card,
    card_divider,
    intensity_selection_card,
    card_divider,
    export_data_card,
    card_divider,
    pn.Row(
        pn.Column(
            selection_actions,
            pn.Row(
                undo_button,
                redo_button
            ),
            align="center"
        ),
        pn.Column(
            strike_title,
            pn.Row(
                strike_threshold,
                strike_estimate,
            ),
            align="center"
        ),
        align="center",
        margin=(0, 0, 20, 0)
    ),
    pn.Spacer(sizing_mode='stretch_height'),
    width=460,
    align='center',
    margin=(0, 0, 20, 0),
    css_classes=['settings']
)

BROWSER = pn.Row(
    None,
    PLOTS,
    sizing_mode='stretch_width',
)


# PLOTTING
def get_range_func(color, boundsx):
    def _range(boundsx):
        return hv.VSpan(boundsx[0], boundsx[1]).opts(color=color)
    return _range


def visualize_tic():
    tic = alphatims.plotting.tic_plot(DATASET, WHOLE_TITLE, width=None)
    # implement the selection
    bounds_x = hv.streams.BoundsX(
        source=tic,
        boundsx=(rt_start.value, rt_end.value)
    )
    dmap = hv.DynamicMap(
        get_range_func('orange', bounds_x),
        streams=[bounds_x]
    )
    fig = tic * dmap
    return fig.opts(responsive=True)


def visualize_scatter():
    return alphatims.plotting.heatmap(
        DATAFRAME,
        plot1_x_axis.value,
        plot1_y_axis.value,
        WHOLE_TITLE,
        width=None
    )


def visualize_1d_plot():
    line_plot = alphatims.plotting.line_plot(
        DATASET,
        SELECTED_INDICES,
        plot2_x_axis.value,
        WHOLE_TITLE,
        width=None
    )
    if plot2_x_axis.value == "RT, min":
        bounds_x = hv.streams.BoundsX(
            source=line_plot,
            boundsx=(rt_start.value, rt_end.value)
        )
        dmap = hv.DynamicMap(
            get_range_func('khaki', bounds_x),
            streams=[bounds_x]
        )
        fig = line_plot * dmap
        return fig.opts(responsive=True)
    else:
        return line_plot


def upload_data(*args):
    sys.path.append('../')
    global DATASET
    global DATAFRAME
    global SELECTED_INDICES
    global WHOLE_TITLE
    if upload_file.value.endswith(".d") or upload_file.value.endswith(".hdf"):
        ext = os.path.splitext(upload_file.value)[-1]
        if ext == '.d':
            save_hdf_button.disabled = False
            save_message.object = ''
        elif ext == '.hdf':
            save_hdf_button.disabled = True
            save_message.object = ''
        upload_error.object = None
        if DATASET and os.path.basename(
            DATASET.bruker_d_folder_name
        ).split('.')[0] == os.path.basename(upload_file.value).split('.')[0]:
            upload_error.object = '#### This file is already uploaded.'
        elif not DATASET or os.path.basename(
            DATASET.bruker_d_folder_name
        ).split('.')[0] != os.path.basename(upload_file.value).split('.')[0]:
            try:
                upload_spinner.value = True
                DATASET = None
                DATAFRAME = None
                SELECTED_INDICES = None
                DATASET = alphatims.bruker.TimsTOF(
                    upload_file.value,
                    slice_as_dataframe=False
                )
                mode = ''
                if 'DDA' in upload_file.value:
                    mode = 'dda-'
                elif 'DIA' in upload_file.value:
                    mode = 'dia-'
                WHOLE_TITLE = "".join(
                    [
                        str(DATASET.meta_data['SampleName']),
                        ext,
                        ': ',
                        mode,
                        str(DATASET.acquisition_mode)
                    ]
                )
            except ValueError as e:
                print(e)
                upload_error.object = "#### This file is corrupted and can't be uploaded."
    else:
        upload_error.object = '#### Please, specify a path to .d Bruker folder or .hdf file.'


@pn.depends(
    save_hdf_button.param.clicks,
    watch=True
)
def save_hdf(*args):
    save_message.object = ''
    save_spinner.value = True
    directory = os.path.dirname(save_hdf_path.value)
    if not os.path.exists(directory):
        os.makedirs(directory)
    DATASET.save_as_hdf(
        overwrite=True,
        directory=directory,
        file_name=os.path.basename(save_hdf_path.value),
        compress=False,
    )
    save_spinner.value = False
    save_message.object = '#### The HDF file is successfully saved.'


@pn.depends(
    save_sliced_data_button.param.clicks,
    watch=True
)
def save_sliced_data(*args):
    save_sliced_data_message.object = ''
    save_sliced_data_spinner.value = True
    directory = os.path.dirname(save_sliced_data_path.value)
    if not os.path.exists(directory):
        os.makedirs(directory)
    DATAFRAME.to_csv(save_sliced_data_path.value, index=False)
    save_sliced_data_spinner.value = False
    save_sliced_data_message.object = '#### The CSV file is successfully saved.'


@pn.depends(
    upload_button.param.clicks,
    watch=True
)
def init_settings(*args):
    global STACK
    upload_data()
    if DATASET:
        STACK = alphatims.utils.Global_Stack(
            {
                "intensities": (0, int(DATASET.intensity_max_value)),
                "frames": (1, 2),
                "scans": (0,  DATASET.scan_max_index),
                "tofs": (0,  DATASET.tof_max_index),
                "quads": (0, DATASET.quad_mz_max_value),
                "precursors": (1, DATASET.precursor_max_index),
                "show_fragments": select_ms2_fragments.value,
                "show_precursors": select_ms1_precursors.value,
                "plot_axis": (
                    plot1_y_axis.value,
                    plot2_x_axis.value,
                    plot2_x_axis.value,
                ),
            }
        )

        update_frame_widgets_to_stack()
        update_scan_widgets_to_stack()
        update_quad_widgets_to_stack()
        update_precursor_widgets_to_stack()
        update_tof_widgets_to_stack()
        update_intensity_widgets_to_stack()

        frames_msmstype = DATASET.frames.query('MsMsType == 0')
        step = len(frames_msmstype) // 10
        player.options = frames_msmstype.loc[1::step, 'Id'].to_list()
        player.start, player.end = STACK["frames"]

        frame_slider.start, frame_slider.end = (0, DATASET.frame_max_index)
        frame_start.start, frame_start.end = (0, DATASET.frame_max_index)
        frame_end.start, frame_end.end = (0, DATASET.frame_max_index)
        rt_start.start, rt_start.end = (0, DATASET.rt_max_value / 60)
        rt_end.start, rt_end.end = (0, DATASET.rt_max_value / 60)

        scan_slider.start, scan_slider.end = STACK["scans"]
        scan_start.start, scan_start.end = STACK["scans"]
        scan_end.start, scan_end.end = STACK["scans"]
        im_start.start, im_start.end = (0, DATASET.mobility_max_value)
        im_end.start, im_end.end = (0, DATASET.mobility_max_value)

        quad_slider.start, quad_slider.end = STACK["quads"]
        quad_start.start, quad_start.end = STACK["quads"]
        quad_end.start, quad_end.end = STACK["quads"]

        precursor_slider.start, precursor_slider.end = STACK["precursors"]
        precursor_start.start, precursor_start.end = STACK["precursors"]
        precursor_end.start, precursor_end.end = STACK["precursors"]

        tof_slider.start, tof_slider.end = STACK["tofs"]
        tof_start.start, tof_start.end = STACK["tofs"]
        tof_end.start, tof_end.end = STACK["tofs"]
        mz_start.start, mz_start.end = (0, DATASET.mz_max_value)
        mz_end.start, mz_end.end = (0, DATASET.mz_max_value)

        intensity_slider.start, intensity_slider.end = STACK["intensities"]
        intensity_start.start, intensity_start.end = STACK["intensities"]
        intensity_end.start, intensity_end.end = STACK["intensities"]

        save_hdf_path.value = os.path.join(
            DATASET.directory,
            f"{DATASET.sample_name}.hdf",
        )
        save_sliced_data_path.value = os.path.join(
            DATASET.directory,
            f"{DATASET.sample_name}_data_slice.csv",
        )
        # first init needed:
        plot2_x_axis.value = 'RT, min'
        plot2_x_axis.value = 'm/z, Th'

        upload_spinner.value = False

        BROWSER[0] = settings
    else:
        BROWSER[0] = None

    # import time
    # print("SLEEPING")
    # time.sleep(5)
    # print("DONE SLEEPING")


@pn.depends(
    player.param.value,
    watch=True
)
def update_frame_with_player(*args):
    frame_slider.value = (player.value, player.value + 1)


@pn.depends(
    exit_button.param.clicks,
    watch=True
)
def exit_button_event(*args):
    import logging
    import sys
    logging.info("Quitting server...")
    exit_button.name = "Server closed"
    exit_button.button_type = "danger"
    sys.exit()


@pn.depends(
    # frame_slider.param.value,
    # frame_start.param.value,
    # frame_end.param.value,
    # rt_start.param.value,
    # rt_end.param.value,

    scan_slider.param.value,
    scan_start.param.value,
    scan_end.param.value,
    im_start.param.value,
    im_end.param.value,

    quad_slider.param.value,
    quad_start.param.value,
    quad_end.param.value,

    precursor_slider.param.value,
    precursor_start.param.value,
    precursor_end.param.value,

    tof_slider.param.value,
    tof_start.param.value,
    tof_end.param.value,
    mz_start.param.value,
    mz_end.param.value,

    intensity_slider.param.value,
    intensity_start.param.value,
    intensity_end.param.value,

    plot1_x_axis.param.value,
    plot1_y_axis.param.value,
    plot2_x_axis.param.value,

    # precursor_fragment_toggle_button.param.value,
    select_ms1_precursors.param.value,
    select_ms2_fragments.param.value,
    watch=True,
)
def update_plots_and_settings(*args):
    if DATASET:
        updated_option, updated_value = STACK.update(
            "show_fragments",
            select_ms2_fragments.value
        )
        if updated_value is None:
            updated_option, updated_value = STACK.update(
                "show_precursors",
                select_ms1_precursors.value
            )
        # if updated_value is None:
        #     updated_option, updated_value = check_frames_stack()
        if updated_value is None:
            updated_option, updated_value = check_scans_stack()
        if updated_value is None:
            updated_option, updated_value = check_quads_stack()
        if updated_value is None:
            updated_option, updated_value = check_precursors_stack()
        if updated_value is None:
            updated_option, updated_value = check_tofs_stack()
        if updated_value is None:
            updated_option, updated_value = check_intensities_stack()
        if updated_value is None:
            updated_option, updated_value = STACK.update(
                "plot_axis",
                (
                    plot1_y_axis.value,
                    plot2_x_axis.value,
                    plot2_x_axis.value,
                )
            )
    else:
        updated_option, updated_value = "", None
    return update_global_selection(updated_option, updated_value)


@pn.depends(
    redo_button.param.clicks,
    watch=True,
)
def redo(*args):
    updated_option, updated_value = STACK.redo()
    return update_global_selection(updated_option, updated_value)


@pn.depends(
    undo_button.param.clicks,
    watch=True,
)
def undo(*args):
    updated_option, updated_value = STACK.undo()
    return update_global_selection(updated_option, updated_value)


def estimate_count():
    estimated_count = len(DATASET)
    estimated_count *= np.diff(frame_slider.value) / DATASET.frame_max_index
    estimated_count *= np.diff(scan_slider.value) / DATASET.scan_max_index
    estimated_count *= np.diff(tof_slider.value) / DATASET.tof_max_index
    strike_estimate.value = int(estimated_count)
    return estimated_count

# Control functions
def update_selected_indices_and_dataframe():
    global SELECTED_INDICES
    global DATAFRAME
    if DATASET:
        estimated_count = estimate_count()
        if estimated_count > strike_threshold.value:
            SELECTED_INDICES = np.empty((0,), dtype=np.int64)
        else:
<<<<<<< HEAD
            quad_values = np.empty(shape=(0, 2), dtype=np.float64)
            precursor_values = np.empty(shape=(0, 3), dtype=np.int64)
        if select_ms2_fragments.value:
            quad_values_ = alphatims.bruker.convert_slice_key_to_float_array(
                slice(*quad_slider.value)
=======
            frame_values = alphatims.bruker.convert_slice_key_to_int_array(
                DATASET, slice(*frame_slider.value), "frame_indices"
>>>>>>> d1e6686d
            )
            scan_values = alphatims.bruker.convert_slice_key_to_int_array(
                DATASET, slice(*scan_slider.value), "scan_indices"
            )
            if select_ms1_precursors.value:
                quad_values = np.array([[-1, 0]])
                precursor_values = np.array([[0, 1, 1]])
            else:
                quad_values = np.empty(shape=(0, 2), dtype=np.float64)
                precursor_values = np.empty(shape=(0, 3), dtype=np.int64)
            if select_ms2_fragments.value:
                quad_values_ = alphatims.bruker.convert_slice_key_to_float_array(
                    slice(*quad_slider.value)
                )
                precursor_values_ = alphatims.bruker.convert_slice_key_to_int_array(
                    DATASET, slice(*precursor_slider.value), "precursor_indices"
                )
                quad_values = np.vstack([quad_values, quad_values_])
                precursor_values = np.vstack([precursor_values, precursor_values_])
            tof_values = alphatims.bruker.convert_slice_key_to_int_array(
                DATASET, slice(*tof_slider.value), "tof_indices"
            )
            intensity_values = alphatims.bruker.convert_slice_key_to_float_array(
                slice(*intensity_slider.value)
            )
            SELECTED_INDICES = alphatims.bruker.filter_indices(
                frame_slices=frame_values,
                scan_slices=scan_values,
                precursor_slices=precursor_values,
                tof_slices=tof_values,
                quad_slices=quad_values,
                intensity_slices=intensity_values,
                frame_max_index=DATASET.frame_max_index,
                scan_max_index=DATASET.scan_max_index,
                push_indptr=DATASET.push_indptr,
                precursor_indices=DATASET.precursor_indices,
                quad_mz_values=DATASET.quad_mz_values,
                quad_indptr=DATASET.quad_indptr,
                tof_indices=DATASET.tof_indices,
                intensities=DATASET.intensity_values
            )
<<<<<<< HEAD
            quad_values = np.vstack([quad_values, quad_values_])
            precursor_values = np.vstack([precursor_values, precursor_values_])
        tof_values = alphatims.bruker.convert_slice_key_to_int_array(
            DATASET, slice(*tof_slider.value), "tof_indices"
        )
        intensity_values = alphatims.bruker.convert_slice_key_to_float_array(
            slice(*intensity_slider.value)
        )
        SELECTED_INDICES = alphatims.bruker.filter_indices(
            frame_slices=frame_values,
            scan_slices=scan_values,
            precursor_slices=precursor_values,
            tof_slices=tof_values,
            quad_slices=quad_values,
            intensity_slices=intensity_values,
            frame_max_index=DATASET.frame_max_index,
            scan_max_index=DATASET.scan_max_index,
            push_indptr=DATASET.push_indptr,
            precursor_indices=DATASET.precursor_indices,
            quad_mz_values=DATASET.quad_mz_values,
            quad_indptr=DATASET.quad_indptr,
            tof_indices=DATASET.tof_indices,
            intensities=DATASET.intensity_values
        )
=======
>>>>>>> d1e6686d
        DATAFRAME = DATASET.as_dataframe(SELECTED_INDICES)


def run():
    global LAYOUT
    global PLOTS
    LAYOUT = pn.Column(
        header,
        main_part,
        BROWSER,
        sizing_mode='stretch_width',
    )
    LAYOUT.show(threaded=True, title='AlphaTims')


def update_global_selection(updated_option, updated_value):
    if updated_value is not None:
        if updated_value != "plot_axis":
            print(
                f"Updating selection of '{updated_option}' "
                f"with {updated_value}"
            )
            update_widgets(updated_option)
            update_selected_indices_and_dataframe()
        if DATASET:
            print("Updating plots")
            PLOTS[0] = visualize_tic()
            PLOTS[1] = visualize_scatter()
            PLOTS[2] = visualize_1d_plot()


def update_widgets(updated_option):
    with STACK.lock():
        if updated_option == "show_fragments":
            update_toggle_fragments()
<<<<<<< HEAD
        # if updated_option == "frames":
        #     update_frame_widgets_to_stack()
=======
        if updated_option == "frames":
            update_frame_widgets_to_stack()
>>>>>>> d1e6686d
        if updated_option == "scans":
            update_scan_widgets_to_stack()
        if updated_option == "quads":
            update_quad_widgets_to_stack()
        if updated_option == "precursors":
            update_precursor_widgets_to_stack()
        if updated_option == "tofs":
            update_tof_widgets_to_stack()
        if updated_option == "intensities":
            update_intensity_widgets_to_stack()


def update_toggle_fragments():
    quad_slider.disabled = not quad_slider.disabled
    quad_start.disabled = not quad_start.disabled
    quad_end.disabled = not quad_end.disabled
    precursor_slider.disabled = not precursor_slider.disabled
    precursor_start.disabled = not precursor_start.disabled
    precursor_end.disabled = not precursor_end.disabled


def update_frame_widgets_to_stack():
    with STACK.lock():
        frame_slider.value = STACK["frames"]
        frame_start.value, frame_end.value = STACK["frames"]
        rt_start.value = DATASET.rt_values[STACK["frames"][0]] / 60
        index = STACK["frames"][1]
        if index < len(DATASET.rt_values):
            rt_end.value = DATASET.rt_values[index] / 60
        else:
            rt_end.value = DATASET.rt_values[-1] / 60


def update_scan_widgets_to_stack():
    with STACK.lock():
        scan_slider.value = STACK["scans"]
        scan_start.value, scan_end.value = STACK["scans"]
        im_start.value = DATASET.mobility_values[STACK["scans"][0]]
        index = STACK["scans"][1]
        if index < len(DATASET.mobility_values):
            im_end.value = DATASET.mobility_values[index]
        else:
            im_end.value = DATASET.mobility_values[-1]


def update_quad_widgets_to_stack():
    with STACK.lock():
        quad_slider.value = STACK["quads"]
        quad_start.value, quad_end.value = STACK["quads"]


def update_precursor_widgets_to_stack():
    with STACK.lock():
        precursor_slider.value = STACK["precursors"]
        precursor_start.value, precursor_end.value = STACK["precursors"]


def update_tof_widgets_to_stack():
    with STACK.lock():
        tof_slider.value = STACK["tofs"]
        tof_start.value, tof_end.value = STACK["tofs"]
        mz_start.value = DATASET.mz_values[STACK["tofs"][0]]
        index = STACK["tofs"][1]
        if index < len(DATASET.mz_values):
            mz_end.value = DATASET.mz_values[index]
        else:
            mz_end.value = DATASET.mz_values[-1]


def update_intensity_widgets_to_stack():
    with STACK.lock():
        intensity_slider.value = STACK["intensities"]
        intensity_start.value, intensity_end.value = STACK["intensities"]


@pn.depends(
    frame_slider.param.value,
    frame_start.param.value,
    frame_end.param.value,
    rt_start.param.value,
    rt_end.param.value,
    watch=True
)
def check_frames_stack(*args):
    if STACK.is_locked:
        return
    current_low, current_max = STACK["frames"]
    updated_option, updated_value = STACK.update(
        "frames", frame_slider.value
    )
    if updated_value is None:
        updated_option, updated_value = STACK.update(
            "frames", (frame_start.value, frame_end.value)
        )
    if updated_value is None:
        start_, end_ = DATASET.convert_to_indices(
            np.array([rt_start.value, rt_end.value]) * 60,
            return_frame_indices=True
        )
        updated_option, updated_value = STACK.update(
            "frames", (int(start_), int(end_))
        )
    if updated_value is not None:
        if current_low != updated_value[0]:
            if updated_value[0] >= updated_value[1]:
<<<<<<< HEAD
=======
                STACK.undo()
>>>>>>> d1e6686d
                updated_option, updated_value = STACK.update(
                    "frames", (updated_value[0], updated_value[0] + 1)
                )
        elif updated_value[0] >= updated_value[1]:
<<<<<<< HEAD
=======
            STACK.undo()
>>>>>>> d1e6686d
            updated_option, updated_value = STACK.update(
                "frames", (updated_value[1], updated_value[1] + 1)
            )
        update_frame_widgets_to_stack()
        update_global_selection(updated_option, updated_value)


def check_scans_stack():
    current_low, current_max = STACK["scans"]
    updated_option, updated_value = STACK.update(
        "scans", scan_slider.value
    )
    if updated_value is None:
        updated_option, updated_value = STACK.update(
            "scans", (scan_start.value, scan_end.value)
        )
    if updated_value is None:
        start_, end_ = DATASET.convert_to_indices(
            np.array([im_start.value, im_end.value])[::-1],
            return_scan_indices=True
        )[::-1]
        updated_option, updated_value = STACK.update(
            "scans", (int(start_), int(end_))
        )
    if updated_value is not None:
        if current_low != updated_value[0]:
            if updated_value[0] >= updated_value[1]:
<<<<<<< HEAD
=======
                STACK.undo()
>>>>>>> d1e6686d
                updated_option, updated_value = STACK.update(
                    "scans", (updated_value[0], updated_value[0] + 1)
                )
        elif updated_value[0] >= updated_value[1]:
<<<<<<< HEAD
=======
            STACK.undo()
>>>>>>> d1e6686d
            updated_option, updated_value = STACK.update(
                "scans", (updated_value[1], updated_value[1] + 1)
            )
    return updated_option, updated_value


def check_quads_stack():
    current_low, current_max = STACK["quads"]
    updated_option, updated_value = STACK.update(
        "quads", quad_slider.value
    )
    if updated_value is None:
        updated_option, updated_value = STACK.update(
            "quads", (quad_start.value, quad_end.value)
        )
    if updated_value is not None:
        if current_low != updated_value[0]:
            if updated_value[0] >= updated_value[1]:
<<<<<<< HEAD
=======
                STACK.undo()
>>>>>>> d1e6686d
                updated_option, updated_value = STACK.update(
                    "quads", (updated_value[0], updated_value[0])
                )
        elif updated_value[0] >= updated_value[1]:
<<<<<<< HEAD
=======
            STACK.undo()
>>>>>>> d1e6686d
            updated_option, updated_value = STACK.update(
                "quads", (updated_value[1], updated_value[1])
            )
    return updated_option, updated_value


def check_precursors_stack():
    current_low, current_max = STACK["precursors"]
    updated_option, updated_value = STACK.update(
        "precursors", precursor_slider.value
    )
    if updated_value is None:
        updated_option, updated_value = STACK.update(
            "precursors", (precursor_start.value, precursor_end.value)
        )
    if updated_value is not None:
        if current_low != updated_value[0]:
            if updated_value[0] >= updated_value[1]:
<<<<<<< HEAD
=======
                STACK.undo()
>>>>>>> d1e6686d
                updated_option, updated_value = STACK.update(
                    "precursors", (updated_value[0], updated_value[0] + 1)
                )
        elif updated_value[0] >= updated_value[1]:
<<<<<<< HEAD
=======
            STACK.undo()
>>>>>>> d1e6686d
            updated_option, updated_value = STACK.update(
                "precursors", (updated_value[1], updated_value[1] + 1)
            )
    return updated_option, updated_value


def check_tofs_stack():
    current_low, current_max = STACK["tofs"]
    updated_option, updated_value = STACK.update(
        "tofs", tof_slider.value
    )
    if updated_value is None:
        updated_option, updated_value = STACK.update(
            "tofs", (tof_start.value, tof_end.value)
        )
    if updated_value is None:
        start_, end_ = DATASET.convert_to_indices(
            np.array([mz_start.value, mz_end.value]),
            return_tof_indices=True
        )
        updated_option, updated_value = STACK.update(
            "tofs", (int(start_), int(end_))
        )
    if updated_value is not None:
        if current_low != updated_value[0]:
            if updated_value[0] >= updated_value[1]:
<<<<<<< HEAD
=======
                STACK.undo()
>>>>>>> d1e6686d
                updated_option, updated_value = STACK.update(
                    "tofs", (updated_value[0], updated_value[0] + 1)
                )
        elif updated_value[0] >= updated_value[1]:
<<<<<<< HEAD
=======
            STACK.undo()
>>>>>>> d1e6686d
            updated_option, updated_value = STACK.update(
                "tofs", (updated_value[1], updated_value[1] + 1)
            )
    return updated_option, updated_value


def check_intensities_stack():
    current_low, current_max = STACK["intensities"]
    updated_option, updated_value = STACK.update(
        "intensities", intensity_slider.value
    )
    if updated_value is None:
        updated_option, updated_value = STACK.update(
            "intensities", (intensity_start.value, intensity_end.value)
        )
    if updated_value is not None:
        if current_low != updated_value[0]:
            if updated_value[0] >= updated_value[1]:
<<<<<<< HEAD
=======
                STACK.undo()
>>>>>>> d1e6686d
                updated_option, updated_value = STACK.update(
                    "intensities", (updated_value[0], updated_value[0])
                )
        elif updated_value[0] >= updated_value[1]:
<<<<<<< HEAD
=======
            STACK.undo()
>>>>>>> d1e6686d
            updated_option, updated_value = STACK.update(
                "intensities", (updated_value[1], updated_value[1])
            )
    return updated_option, updated_value<|MERGE_RESOLUTION|>--- conflicted
+++ resolved
@@ -1235,16 +1235,8 @@
         if estimated_count > strike_threshold.value:
             SELECTED_INDICES = np.empty((0,), dtype=np.int64)
         else:
-<<<<<<< HEAD
-            quad_values = np.empty(shape=(0, 2), dtype=np.float64)
-            precursor_values = np.empty(shape=(0, 3), dtype=np.int64)
-        if select_ms2_fragments.value:
-            quad_values_ = alphatims.bruker.convert_slice_key_to_float_array(
-                slice(*quad_slider.value)
-=======
             frame_values = alphatims.bruker.convert_slice_key_to_int_array(
                 DATASET, slice(*frame_slider.value), "frame_indices"
->>>>>>> d1e6686d
             )
             scan_values = alphatims.bruker.convert_slice_key_to_int_array(
                 DATASET, slice(*scan_slider.value), "scan_indices"
@@ -1286,33 +1278,6 @@
                 tof_indices=DATASET.tof_indices,
                 intensities=DATASET.intensity_values
             )
-<<<<<<< HEAD
-            quad_values = np.vstack([quad_values, quad_values_])
-            precursor_values = np.vstack([precursor_values, precursor_values_])
-        tof_values = alphatims.bruker.convert_slice_key_to_int_array(
-            DATASET, slice(*tof_slider.value), "tof_indices"
-        )
-        intensity_values = alphatims.bruker.convert_slice_key_to_float_array(
-            slice(*intensity_slider.value)
-        )
-        SELECTED_INDICES = alphatims.bruker.filter_indices(
-            frame_slices=frame_values,
-            scan_slices=scan_values,
-            precursor_slices=precursor_values,
-            tof_slices=tof_values,
-            quad_slices=quad_values,
-            intensity_slices=intensity_values,
-            frame_max_index=DATASET.frame_max_index,
-            scan_max_index=DATASET.scan_max_index,
-            push_indptr=DATASET.push_indptr,
-            precursor_indices=DATASET.precursor_indices,
-            quad_mz_values=DATASET.quad_mz_values,
-            quad_indptr=DATASET.quad_indptr,
-            tof_indices=DATASET.tof_indices,
-            intensities=DATASET.intensity_values
-        )
-=======
->>>>>>> d1e6686d
         DATAFRAME = DATASET.as_dataframe(SELECTED_INDICES)
 
 
@@ -1348,13 +1313,8 @@
     with STACK.lock():
         if updated_option == "show_fragments":
             update_toggle_fragments()
-<<<<<<< HEAD
-        # if updated_option == "frames":
-        #     update_frame_widgets_to_stack()
-=======
         if updated_option == "frames":
             update_frame_widgets_to_stack()
->>>>>>> d1e6686d
         if updated_option == "scans":
             update_scan_widgets_to_stack()
         if updated_option == "quads":
@@ -1460,18 +1420,12 @@
     if updated_value is not None:
         if current_low != updated_value[0]:
             if updated_value[0] >= updated_value[1]:
-<<<<<<< HEAD
-=======
                 STACK.undo()
->>>>>>> d1e6686d
                 updated_option, updated_value = STACK.update(
                     "frames", (updated_value[0], updated_value[0] + 1)
                 )
         elif updated_value[0] >= updated_value[1]:
-<<<<<<< HEAD
-=======
             STACK.undo()
->>>>>>> d1e6686d
             updated_option, updated_value = STACK.update(
                 "frames", (updated_value[1], updated_value[1] + 1)
             )
@@ -1499,18 +1453,12 @@
     if updated_value is not None:
         if current_low != updated_value[0]:
             if updated_value[0] >= updated_value[1]:
-<<<<<<< HEAD
-=======
                 STACK.undo()
->>>>>>> d1e6686d
                 updated_option, updated_value = STACK.update(
                     "scans", (updated_value[0], updated_value[0] + 1)
                 )
         elif updated_value[0] >= updated_value[1]:
-<<<<<<< HEAD
-=======
             STACK.undo()
->>>>>>> d1e6686d
             updated_option, updated_value = STACK.update(
                 "scans", (updated_value[1], updated_value[1] + 1)
             )
@@ -1529,18 +1477,12 @@
     if updated_value is not None:
         if current_low != updated_value[0]:
             if updated_value[0] >= updated_value[1]:
-<<<<<<< HEAD
-=======
                 STACK.undo()
->>>>>>> d1e6686d
                 updated_option, updated_value = STACK.update(
                     "quads", (updated_value[0], updated_value[0])
                 )
         elif updated_value[0] >= updated_value[1]:
-<<<<<<< HEAD
-=======
             STACK.undo()
->>>>>>> d1e6686d
             updated_option, updated_value = STACK.update(
                 "quads", (updated_value[1], updated_value[1])
             )
@@ -1559,18 +1501,12 @@
     if updated_value is not None:
         if current_low != updated_value[0]:
             if updated_value[0] >= updated_value[1]:
-<<<<<<< HEAD
-=======
                 STACK.undo()
->>>>>>> d1e6686d
                 updated_option, updated_value = STACK.update(
                     "precursors", (updated_value[0], updated_value[0] + 1)
                 )
         elif updated_value[0] >= updated_value[1]:
-<<<<<<< HEAD
-=======
             STACK.undo()
->>>>>>> d1e6686d
             updated_option, updated_value = STACK.update(
                 "precursors", (updated_value[1], updated_value[1] + 1)
             )
@@ -1597,18 +1533,12 @@
     if updated_value is not None:
         if current_low != updated_value[0]:
             if updated_value[0] >= updated_value[1]:
-<<<<<<< HEAD
-=======
                 STACK.undo()
->>>>>>> d1e6686d
                 updated_option, updated_value = STACK.update(
                     "tofs", (updated_value[0], updated_value[0] + 1)
                 )
         elif updated_value[0] >= updated_value[1]:
-<<<<<<< HEAD
-=======
             STACK.undo()
->>>>>>> d1e6686d
             updated_option, updated_value = STACK.update(
                 "tofs", (updated_value[1], updated_value[1] + 1)
             )
@@ -1627,18 +1557,12 @@
     if updated_value is not None:
         if current_low != updated_value[0]:
             if updated_value[0] >= updated_value[1]:
-<<<<<<< HEAD
-=======
                 STACK.undo()
->>>>>>> d1e6686d
                 updated_option, updated_value = STACK.update(
                     "intensities", (updated_value[0], updated_value[0])
                 )
         elif updated_value[0] >= updated_value[1]:
-<<<<<<< HEAD
-=======
             STACK.undo()
->>>>>>> d1e6686d
             updated_option, updated_value = STACK.update(
                 "intensities", (updated_value[1], updated_value[1])
             )
